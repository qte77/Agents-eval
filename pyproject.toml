[build-system]
requires = ["hatchling"]
build-backend = "hatchling.build"

[project]
<<<<<<< HEAD
version = "1.1.0"
=======
version = "2.0.0"
>>>>>>> 4fe68478
name = "Agents-eval"
description = "Assess the effectiveness of agentic AI systems across various use cases focusing on agnostic metrics that measure core agentic capabilities."
authors = [
    {name = "qte77", email = "qte@77.gh"}
]
readme = "README.md"
requires-python = "==3.13.*"
license = "bsd-3-clause"
dependencies = [
    "agentops>=0.4.14",
    "logfire>=3.16.1",
    "loguru>=0.7.3",
    "pydantic>=2.10.6",
    # "pydantic-ai>=0.0.36",
    "pydantic-ai-slim[duckduckgo,openai,tavily]>=0.2.12",
    "pydantic-settings>=2.9.1",
    "scalene>=1.5.51",
    "weave>=0.51.49",
]

# [project.urls]
# Documentation = ""

[dependency-groups]
dev = [
    # "commitizen>=4.4.1",
    "mypy>=1.16.0",
    "ruff>=0.11.12",
]
gui = [
    "streamlit>=1.43.1",
]
test = [
    "pytest>=8.3.4",
    "pytest-cov>=6.0.0",
    "pytest-asyncio>=0.25.3",
    "pytest-bdd>=8.1.0",
    "requests>=2.32.3",
    "ruff>=0.9.2",
]
docs = [
    "griffe>=1.5.1",
    "mkdocs>=1.6.1",
    "mkdocs-awesome-pages-plugin>=2.9.3",
    "mkdocs-gen-files>=0.5.0",
    "mkdocs-literate-nav>=0.6.1",
    "mkdocs-material>=9.5.44",
    "mkdocs-section-index>=0.3.8",
    "mkdocstrings[python]>=0.27.0",
]

[tool.uv]
package = true
exclude-newer = "2025-05-31T00:00:00Z"

[tool.hatch.build.targets.wheel]
only-include = ["/README.md"]

[tool.hatch.build.targets.sdist]
include = ["/README.md", "/Makefile", "/tests"]

[tool.logfire]
ignore_no_config=true
send_to_logfire="if-token-present"

[[tool.mypy.overrides]]
module = "agentops"
ignore_missing_imports = true

[tool.ruff]
target-version = "py313"
src = ["src", "tests"]

[tool.ruff.format]
docstring-code-format = true

[tool.ruff.lint]
# ignore = ["E203"]  # Whitespace before ':'
unfixable = ["B"]
select = [
    # pycodestyle
    "E",
    # Pyflakes
    "F",
    # pyupgrade
    "UP",
    # isort
    "I",
]

[tool.ruff.lint.isort]
known-first-party = ["src", "tests"]

[tool.ruff.lint.pydocstyle]
convention = "google"

[tool.pytest.ini_options]
addopts = "--strict-markers"
# "function", "class", "module", "package", "session"
asyncio_default_fixture_loop_scope = "function"
pythonpath = ["src"]
testpaths = ["tests/"]

[tool.coverage]
[tool.coverage.run]
include = [
    "tests/**/*.py",
]
# omit = []
# branch = true

[tool.coverage.report]
show_missing = true
exclude_lines = [
    # 'pragma: no cover',
    'raise AssertionError',
    'raise NotImplementedError',
]
omit = [
    'env/*',
    'venv/*',
    '.venv/*',
    '*/virtualenv/*',
    '*/virtualenvs/*',
    '*/tests/*',
]

[tool.bumpversion]
<<<<<<< HEAD
current_version = "1.1.0"
=======
current_version = "2.0.0"
>>>>>>> 4fe68478
parse = "(?P<major>\\d+)\\.(?P<minor>\\d+)\\.(?P<patch>\\d+)"
serialize = ["{major}.{minor}.{patch}"]
commit = true
tag = true
allow_dirty = false
ignore_missing_version = false
sign_tags = false
tag_name = "v{new_version}"
tag_message = "Bump version: {current_version} → {new_version}"
message = "Bump version: {current_version} → {new_version}"
commit_args = ""

[[tool.bumpversion.files]]
filename = "pyproject.toml"
search = 'version = "{current_version}"'
replace = 'version = "{new_version}"'

[[tool.bumpversion.files]]
filename = "src/app/__init__.py"
search = '__version__ = "{current_version}"'
replace = '__version__ = "{new_version}"'

[[tool.bumpversion.files]]
filename = "README.md"
search = "version-{current_version}-58f4c2"
replace = "version-{new_version}-58f4c2"

[[tool.bumpversion.files]]
filename = "CHANGELOG.md"
search = """
## [Unreleased]
"""
replace = """
## [Unreleased]

## [{new_version}] - {now:%Y-%m-%d}
"""<|MERGE_RESOLUTION|>--- conflicted
+++ resolved
@@ -3,11 +3,7 @@
 build-backend = "hatchling.build"
 
 [project]
-<<<<<<< HEAD
-version = "1.1.0"
-=======
 version = "2.0.0"
->>>>>>> 4fe68478
 name = "Agents-eval"
 description = "Assess the effectiveness of agentic AI systems across various use cases focusing on agnostic metrics that measure core agentic capabilities."
 authors = [
@@ -136,11 +132,7 @@
 ]
 
 [tool.bumpversion]
-<<<<<<< HEAD
-current_version = "1.1.0"
-=======
 current_version = "2.0.0"
->>>>>>> 4fe68478
 parse = "(?P<major>\\d+)\\.(?P<minor>\\d+)\\.(?P<patch>\\d+)"
 serialize = ["{major}.{minor}.{patch}"]
 commit = true

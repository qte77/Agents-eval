--- conflicted
+++ resolved
@@ -28,11 +28,16 @@
 
 ## [Unreleased]
 
-<<<<<<< HEAD
 ## [3.0.0] - 2025-08-03
 
-=======
->>>>>>> d932ee3a
+### Added
+
+- MAS review engine using PeerRead dataset
+
+### Changed
+
+- Agent Context
+
 ## [2.1.0] - 2025-07-25
 
 ### Added

--- conflicted
+++ resolved
@@ -26,11 +26,8 @@
 
 ## [Unreleased]
 
-<<<<<<< HEAD
-=======
 ## [2.0.0] - 2025-07-06
 
->>>>>>> e78ecfc6
 ### Added
 
 - Claude code functionality, commands and settings

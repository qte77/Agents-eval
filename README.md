# Agents-eval

This project aims to implement an evaluation pipeline to assess the effectiveness of open-source agentic AI systems using the PeerRead dataset. Nonetheless intending to focusing on use case agnostic metrics that measure core capabilities such as task decomposition, tool integration, adaptability, and overall performance.

<<<<<<< HEAD
[![License](https://img.shields.io/badge/license-BSD3Clause-58f4c2.svg)](LICENSE.md)
![Version](https://img.shields.io/badge/version-3.0.0-58f4c2.svg)
=======
![License](https://img.shields.io/badge/license-BSD3Clause-58f4c2.svg)
![Version](https://img.shields.io/badge/version-2.1.0-58f4c2.svg)
>>>>>>> d932ee3a
[![CodeQL](https://github.com/qte77/Agents-eval/actions/workflows/codeql.yaml/badge.svg)](https://github.com/qte77/Agents-eval/actions/workflows/codeql.yaml)
[![CodeFactor](https://www.codefactor.io/repository/github/qte77/Agents-eval/badge)](https://www.codefactor.io/repository/github/qte77/Agents-eval)
[![ruff](https://github.com/qte77/Agents-eval/actions/workflows/ruff.yaml/badge.svg)](https://github.com/qte77/Agents-eval/actions/workflows/ruff.yaml)
[![pytest](https://github.com/qte77/Agents-eval/actions/workflows/pytest.yaml/badge.svg)](https://github.com/qte77/Agents-eval/actions/workflows/pytest.yaml)
[![Link Checker](https://github.com/qte77/Agents-eval/actions/workflows/links-fail-fast.yaml/badge.svg)](https://github.com/qte77/Agents-eval/actions/workflows/links-fail-fast.yaml)
[![Deploy Docs](https://github.com/qte77/Agents-eval/actions/workflows/generate-deploy-mkdocs-ghpages.yaml/badge.svg)](https://github.com/qte77/Agents-eval/actions/workflows/generate-deploy-mkdocs-ghpages.yaml)

**DevEx** [![vscode.dev](https://img.shields.io/static/v1?logo=visualstudiocode&label=&message=vscode.dev&labelColor=2c2c32&color=007acc&logoColor=007acc)](https://vscode.dev/github/qte77/Agents-eval)
[![Codespace Dev](https://img.shields.io/static/v1?logo=visualstudiocode&label=&message=Codespace%20Dev&labelColor=2c2c32&color=007acc&logoColor=007acc)](https://github.com/codespaces/new?repo=qte77/Agents-eval&devcontainer_path=.devcontainer/setup_dev/devcontainer.json)
[![Codespace Dev Claude Code](https://img.shields.io/static/v1?logo=visualstudiocode&label=&message=Codespace%20Dev%20Claude%20Code&labelColor=2c2c32&color=007acc&logoColor=007acc)](https://github.com/codespaces/new?repo=qte77/Agents-eval&devcontainer_path=.devcontainer/setup_dev_claude/devcontainer.json)
[![Codespace Dev Ollama](https://img.shields.io/static/v1?logo=visualstudiocode&label=&message=Codespace%20Dev%20Ollama&labelColor=2c2c32&color=007acc&logoColor=007acc)](https://github.com/codespaces/new?repo=qte77/Agents-eval&devcontainer_path=.devcontainer/setup_dev_ollama/devcontainer.json)
[![TalkToGithub](https://img.shields.io/badge/TalkToGithub-7a83ff.svg)](https://talktogithub.com/qte77/Agents-eval)
[![llms.txt (UitHub)](https://img.shields.io/badge/llms.txt-uithub-800080.svg)](https://github.com/qte77/Agents-eval)
[![llms.txt (GitToDoc)](https://img.shields.io/badge/llms.txt-GitToDoc-fe4a60.svg)](https://gittodoc.com/qte77/Agents-eval)

## Status

(DRAFT) (WIP) ----> Not fully implemented yet

For version history have a look at the [CHANGELOG](CHANGELOG.md).

## Setup and Usage

- `make setup_prod`
- `make setup_dev` or `make setup_dev_ollama`
- `make run_cli` or `make run_cli ARGS="--help"`
- `make run_gui`
- `make test_all`

### Environment

[.env.example](.env.example) contains examples for usage of API keys and variables.

```text
# inference EP
GEMINI_API_KEY="xyz"

# tools
TAVILY_API_KEY=""

# log/mon/trace
WANDB_API_KEY="xyz"
```

### Configuration
<<<<<<< HEAD

- [config_app.py](src/app/config/config_app.py) contains configuration constants for the application.
- [config_chat.json](src/app/config/config_chat.json) contains inference provider configuration and prompts. inference endpoints used should adhere to [OpenAI Model Spec 2024-05-08](https://cdn.openai.com/spec/model-spec-2024-05-08.html) which is used by [pydantic-ai OpenAI-compatible Models](https://ai.pydantic.dev/models/#openai-compatible-models).
- [config_eval.json](src/app/config/config_eval.json) contains evaluation metrics and their weights.
- [data_models.py](src/app/config/data_models.py) contains the pydantic data models for agent system configuration and results.

### Note

1. The contained chat configuration uses free inference endpoints which are subject to change by the providers. See lists such as [free-llm-api-resources](https://github.com/cheahjs/free-llm-api-resources) to find other providers.
2. The contained chat configuration uses models which are also subject to change by the providers and have to be updated from time to time.
3. LLM-as-judge is also subject to the chat configuration.
=======

- [config_app.py](src/app/config/config_app.py) contains configuration constants for the application.
- [config_chat.json](src/app/config/config_chat.json) contains inference provider configuration and prompts. inference endpoints used should adhere to [OpenAI Model Spec 2024-05-08](https://cdn.openai.com/spec/model-spec-2024-05-08.html) which is used by [pydantic-ai OpenAI-compatible Models](https://ai.pydantic.dev/models/#openai-compatible-models).
- [config_eval.json](src/app/config/config_eval.json) contains evaluation metrics and their weights.
- [data_models.py](src/app/config/data_models.py) contains the pydantic data models for agent system configuration and results.

### Note

1. The contained chat configuration uses free inference endpoints which are subject to change by the providers. See lists such as [free-llm-api-resources](https://github.com/cheahjs/free-llm-api-resources) to find other providers.
2. The contained chat configuration uses models which are also subject to change by the providers and have to be updated from time to time.
3. LLM-as-judge is also subject to the chat configuration.

## Context Framework for AI Agents

This project includes a comprehensive context framework for AI coding agents. It can be used to implement new features using a top-down approach. The user has to provide feature descriptions which will then be transformed into Feature Request Prompts (FRPs) which in turn will be transformed into code implementation.

### Core Components

- **AGENTS.md**: North star document with project patterns, conventions, and quality evaluation framework
- **FRP Workflow**: Feature Requirements Prompt generation and execution system
  1. `context/templates/1_feature_description.md`: User provides feature description, e.g., by using this template
  2. `.claude/commands/generate-frp.md`: Creates comprehensive implementation prompts from feature descriptions
  3. `.claude/commands/execute-frp.md`: Executes features using generated FRPs with structured validation

### Agent Development Workflow

1. **Follow AGENTS.md** - Read project conventions, patterns, and quality standards
2. **Generate FRP** - Use `generate-frp.md` command for comprehensive feature planning and research
3. **Execute Implementation** - Use `execute-frp.md` command for structured development with quality gates

### Quality Framework Integration

- Built-in quality evaluation with minimum thresholds (Context: 8/10, Clarity: 7/10, Alignment: 8/10, Success: 7/10)
- BDD/TDD approach integration following project patterns
- Automatic validation using unified command reference with error recovery
- TodoWrite tool integration for progress tracking and transparency

### For AI Agents: Quick Start

1. **Read the North Star**: Start with [AGENTS.md](AGENTS.md) for project patterns and conventions
2. **Generate FRP**: Use `/generate-frp <feature-name>` command in Claude Code
3. **Execute Implementation**: Use `/execute-frp <feature-name>` command with generated FRP
4. **Follow Quality Gates**: Ensure all AGENTS.md thresholds are met before proceeding

### Customer Journey and User Story

Have a look at the [example user story](docs/UserStory.md).

<!-- markdownlint-disable MD033 -->
<details>
  <summary>Show Customer Journey</summary>
  <img src="assets/images/customer-journey-activity-light.png#gh-light-mode-only" alt="Customer Journey" title="Customer Journey" width="80%" />
  <img src="assets/images/customer-journey-activity-dark.png#gh-dark-mode-only" alt="Customer Journey" title="Customer Journey" width="80%" />
</details>
<!-- markdownlint-enable MD033 -->
>>>>>>> d932ee3a

## Documentation

[Agents-eval](https://qte77.github.io/Agents-eval)

### Project Outline

`# TODO`

## Customer Journey and User Story

Have a look at the [example user story](docs/UserStory.md).

<!-- markdownlint-disable MD033 -->
<details>
  <summary>Show Customer Journey</summary>
  <img src="assets/images/customer-journey-activity-light.png#gh-light-mode-only" alt="Customer Journey" title="Customer Journey" width="80%" />
  <img src="assets/images/customer-journey-activity-dark.png#gh-dark-mode-only" alt="Customer Journey" title="Customer Journey" width="80%" />
</details>
<!-- markdownlint-enable MD033 -->

### Agents

#### Manager Agent

- **Description**: Oversees research and analysis tasks, coordinating the efforts of the research, analysis, and synthesizer agents to provide comprehensive answers to user queries. Delegates tasks and ensures the accuracy of the information.
- **Responsibilities**:
  - Coordinates the research, analysis, and synthesis agents.
  - Delegates research tasks to the Research Agent.
  - Delegates analysis tasks to the Analysis Agent.
  - Delegates synthesis tasks to the Synthesizer Agent.
  - Ensures the accuracy of the information.
- **Location**: [src/app/agents/agent_system.py](https://github.com/qte77/Agents-eval/blob/main/src/app/agents/agent_system.py)

#### Researcher Agent

- **Description**: Gathers and analyzes data relevant to a given topic, utilizing search tools to collect data and verifying the accuracy of assumptions, facts, and conclusions.
- **Responsibilities**:
  - Gathers and analyzes data relevant to the topic.
  - Uses search tools to collect data.
  - Checks the accuracy of assumptions, facts, and conclusions.
- **Tools**:
  - [DuckDuckGo Search Tool](https://ai.pydantic.dev/common-tools/#duckduckgo-search-tool)
- **Location**: [src/app/agents/agent_system.py](https://github.com/qte77/Agents-eval/blob/main/src/app/agents/agent_system.py)

#### Analyst Agent

- **Description**: Checks the accuracy of assumptions, facts, and conclusions in the provided data, providing relevant feedback and ensuring data integrity.
- **Responsibilities**:
  - Checks the accuracy of assumptions, facts, and conclusions.
  - Provides relevant feedback if the result is not approved.
  - Ensures data integrity.
- **Location**: [src/app/agents/agent_system.py](https://github.com/qte77/Agents-eval/blob/main/src/app/agents/agent_system.py)

#### Synthesizer Agent

- **Description**: Outputs a well-formatted scientific report using the data provided, maintaining the original facts, conclusions, and sources.
- **Responsibilities**:
  - Outputs a well-formatted scientific report using the provided data.
  - Maintains the original facts, conclusions, and sources.
- **Location**: [src/app/agents/agent_system.py](https://github.com/qte77/Agents-eval/blob/main/src/app/agents/agent_system.py)

### Dataset used

#### PeerRead Scientific Paper Review Dataset

The system includes comprehensive integration with the [PeerRead dataset](https://github.com/allenai/PeerRead) for scientific paper review evaluation:

- **Purpose**: Generate and evaluate scientific paper reviews using the Multi-Agent System
- **Architecture**: Clean separation between review generation (MAS) and evaluation (external system)
- **Workflow**:
  1. **MAS**: PDF → Review Generation → Persistent Storage (`src/app/data_utils/reviews/`)
  2. **External Evaluation**: Load Reviews → Similarity Analysis → Results
- **Documentation**: See [PeerRead Agent Usage Guide](docs/peerread-agent-usage.md)
- **Architecture Diagram**: [Refactored PeerRead System](docs/arch_vis/c4-refactored-peerread-system.plantuml)
<<<<<<< HEAD

### Review Workflow

<!-- markdownlint-disable MD033 -->
<details>
  <summary>Show Review Workflow</summary>
  <img src="assets/images/MAS-review-workflow-light.png#gh-light-mode-only" alt="Review Workflow" title="Review Workflow" width="80%" />
  <img src="assets/images/MAS-review-workflow-dark.png#gh-dark-mode-only" alt="Review Workflow" title="Review Workflow" width="80%" />
</details>
<!-- markdownlint-enable MD033 -->
=======
>>>>>>> d932ee3a

### LLM-as-a-Judge

`# TODO`

### Custom Evaluations Metrics Baseline

As configured in [config_eval.json](src/app/config/config_eval.json).

```json
{
    "evaluators_and_weights": {
        "planning_rational": "1/6",
        "task_success": "1/6",
        "tool_efficiency": "1/6",
        "coordination_quality": "1/6",
        "time_taken": "1/6",
        "text_similarity": "1/6"
    }
}
```

### Eval Metrics Sweep

<!-- markdownlint-disable MD033 -->
<details>
  <summary>Eval Metrics Sweep</summary>
  <img src="assets/images/metrics-eval-sweep.png#gh-light-mode-only" alt="Eval Metrics Sweep" title="Eval Metrics Sweep" width="60%" />
</details>
<!-- markdownlint-enable MD033 -->

### Tools available

Other pydantic-ai agents and [pydantic-ai DuckDuckGo Search Tool](https://ai.pydantic.dev/common-tools/#duckduckgo-search-tool).

### Agentic System Architecture

<!-- markdownlint-disable MD033 -->
<details>
  <summary>Show Agentic System Architecture</summary>
  <img src="assets/images/c4-multi-agent-system-dark.png#gh-dark-mode-only" alt="Agentic System C4-Arch" title="Agentic System C4-Arch" width="80%" />
  <img src="assets/images/c4-multi-agent-system-light.png#gh-light-mode-only" alt="Agentic System C4-Arch" title="Agentic System C4-Arch" width="80%" />
</details>
<!-- markdownlint-enable MD033 -->

### Project Repo Structure

```sh
|- .claude  # AI agent framework and commands
   |- commands
      |- generate-frp.md  # FRP generation command
      \- execute-frp.md   # FRP execution command
|- .devcontainer  # pre-configured dev env
|- .github  # workflows
|- .streamlit  # config.toml
|- .vscode  # extensions, settings
|- assets/images
|- context  # AI agent context framework
   |- config
      \- paths.md  # path variables and definitions
   |- templates
      \- 2_frp_base.md  # FRP template with quality framework
   |- features  # feature descriptions for FRP generation
   |- FRPs  # generated feature requirements prompts
   |- examples  # code patterns and examples
   \- logs  # agent execution logs
|- docs
|- src  # source code
   |- app
      |- agents
      |- config
      |- evals
      |- utils
      |- __init__.py
      |- main.py
      \- py.typed
   |- examples
   |- gui
   \- run_gui.py
|- tests
|- .env.example  # example env vars
|- .gitignore
|- .gitmessage
|- AGENTS.md  # north star document for AI agents (agentsmd.com)
|- CHANGEOG.md  # short project history
|- CLAUDE.md  # points to AGENTS.md
|- Dockerfile  # create app image
|- LICENSE.md
|- Makefile  # helper scripts
|- mkdocs.yaml  # docu from docstrings
|- pyproject.toml  # project settings
|- README.md  # project description
\- uv.lock  # resolved package versions
```

## Landscape overview

### Agentic System Frameworks

- [PydanticAI](https://github.com/pydantic/pydantic-ai)
- [restack](https://www.restack.io/)
- [smolAgents](https://github.com/huggingface/smolagents)
- [AutoGen](https://github.com/microsoft/autogen)
- [Semantic Kernel](https://github.com/microsoft/semantic-kernel)
- [CrewAI](https://github.com/crewAIInc/crewAI)
- [Langchain](https://github.com/langchain-ai/langchain)
- [Langflow](https://github.com/langflow-ai/langflow)

### Agent-builder

- [Archon](https://github.com/coleam00/Archon)
- [Agentstack](https://github.com/AgentOps-AI/AgentStack)

### Evaluation

- Focusing on agentic systems
  - [AgentNeo](https://github.com/raga-ai-hub/agentneo)
  - [AutoGenBench](https://github.com/microsoft/autogen/blob/0.2/samples/tools/autogenbench)
  - [Langchain AgentEvals](https://github.com/langchain-ai/agentevals)
  - [Mosaic AI Agent Evaluation](https://docs.databricks.com/en/generative-ai/agent-evaluation/index.html)
  - [RagaAI-Catalyst](https://github.com/raga-ai-hub/RagaAI-Catalyst)
  - [AgentBench](https://github.com/THUDM/AgentBench)
- RAG oriented
  - [RAGAs](https://github.com/explodinggradients/ragas)
- LLM apps
  - [DeepEval](https://github.com/confident-ai/deepeval)
  - [Langchain OpenEvals](https://github.com/langchain-ai/openevals)
  - [MLFlow LLM Evaluate](https://mlflow.org/docs/latest/llms/llm-evaluate/index.html)
  - [DeepEval (DeepSeek)]( github.com/confident-ai/deepeval)

### Observation, Monitoring, Tracing

- [AgentOps - Agency](https://www.agentops.ai/)
- [arize](https://arize.com/)
- [Langtrace](https://www.langtrace.ai/)
- [LangSmith - Langchain](https://www.langchain.com/langsmith)
- [Weave - Weights & Biases](https://wandb.ai/site/weave/)
- [Pydantic- Logfire](https://pydantic.dev/logfire)
- [comet Opik](https://github.com/comet-ml/opik)

### Datasets

- [awesome-reasoning - Collection of datasets](https://github.com/neurallambda/awesome-reasoning)

#### Scientific

- [SWIF2T](https://arxiv.org/abs/2405.20477), Automated Focused Feedback Generation for Scientific Writing Assistance, 2024, 300 peer reviews citing weaknesses in scientific papers and conduct human evaluation
- [PeerRead](https://github.com/allenai/PeerRead), A Dataset of Peer Reviews (PeerRead): Collection, Insights and NLP Applications, 2018, 14K paper drafts and the corresponding accept/reject decisions, over 10K textual peer reviews written by experts for a subset of the papers, structured JSONL, clear labels, See [A Dataset of Peer Reviews (PeerRead):Collection, Insights and NLP Applications](https://arxiv.org/pdf/1804.09635)
- [BigSurvey](https://www.ijcai.org/proceedings/2022/0591.pdf), Generating a Structured Summary of Numerous Academic Papers: Dataset and Method, 2022, 7K survey papers and 430K referenced papers abstracts
- [SciXGen](https://arxiv.org/abs/2110.10774), A Scientific Paper Dataset for Context-Aware Text Generation, 2021, 205k papers
- [scientific_papers](https://huggingface.co/datasets/armanc/scientific_papers), 2018, two sets of long and structured documents, obtained from ArXiv and PubMed OpenAccess, 300k+ papers, total disk 7GB

#### Reasoning, Deduction, Commonsense, Logic

- [LIAR](https://www.cs.ucsb.edu/~william/data/liar_dataset.zip), fake news detection, only 12.8k records, single label
- [X-Fact](https://github.com/utahnlp/x-fact/), Benchmark Dataset for Multilingual Fact Checking, 31.1k records, large, multilingual
- [MultiFC](https://www.copenlu.com/publication/2019_emnlp_augenstein/), A Real-World Multi-Domain Dataset for Evidence-Based Fact Checking of Claims, 34.9k records
- [FEVER](https://fever.ai/dataset/fever.html), Fact Extraction and VERification, 185.4k records
- TODO GSM8K, bAbI, CommonsenseQA, DROP, LogiQA, MNLI

#### Planning, Execution

- [Plancraft](https://arxiv.org/abs/2412.21033), an evaluation dataset for planning with LLM agents, both a text-only and multi-modal interface
- [IDAT](https://arxiv.org/abs/2407.08898), A Multi-Modal Dataset and Toolkit for Building and Evaluating Interactive Task-Solving Agents
- [PDEBench](https://github.com/pdebench/PDEBench), set of benchmarks for scientific machine learning
- [MatSci-NLP](https://arxiv.org/abs/2305.08264), evaluating the performance of natural language processing (NLP) models on materials science text
- TODO BigBench Hard, FSM Game

#### Tool Use, Function Invocation

- [Trelis Function Calling](https://huggingface.co/datasets/Trelis/function_calling_v3)
- [KnowLM Tool](https://huggingface.co/datasets/zjunlp/KnowLM-Tool)
- [StatLLM](https://arxiv.org/abs/2502.17657), statistical analysis tasks, LLM-generated SAS code, and human evaluation scores
- TODO ToolComp

### Benchmarks

- [SciArena: A New Platform for Evaluating Foundation Models in Scientific Literature Tasks](https://allenai.org/blog/sciarena)
- [AgentEvals CORE-Bench Leaderboard](https://huggingface.co/spaces/agent-evals/core_leaderboard)
- [Berkeley Function-Calling Leaderboard](https://gorilla.cs.berkeley.edu/leaderboard.html)
- [Chatbot Arena LLM Leaderboard](https://lmsys.org/projects/)
- [GAIA Leaderboard](https://gaia-benchmark-leaderboard.hf.space/)
- [GalileoAI Agent Leaderboard](https://huggingface.co/spaces/galileo-ai/agent-leaderboard)
- [WebDev Arena Leaderboard](https://web.lmarena.ai/leaderboard)
- [MiniWoB++: a web interaction benchmark for reinforcement learning](https://miniwob.farama.org/)

### Research Agents

- [Ai2 Scholar QA](https://qa.allen.ai/chat)

## Further Reading

- [[2507.21046] A SURVEY OF SELF-EVOLVING AGENTS: ON PATH TO ARTIFICIAL SUPER INTELLIGENCE](https://arxiv.org/abs/2507.21046), [gh/CharlesQ9/Self-Evolving-Agents](https://github.com/CharlesQ9/Self-Evolving-Agents)
- [[2506.18096] Deep Research Agents: A Systematic Examination And Roadmap](https://arxiv.org/abs/2506.18096), [gh/ai-agents-2030/awesome-deep-research-agent](https://github.com/ai-agents-2030/awesome-deep-research-agent)
- [[2507.18074] AlphaGo Moment for Model Architecture Discovery](https://arxiv.org/abs/2507.18074), [gh/GAIR-NLP/ASI-Arch](https://github.com/GAIR-NLP/ASI-Arch)
- [[2504.19678] From LLM Reasoning to Autonomous AI Agents: A Comprehensive Review](https://arxiv.org/abs/2504.19678)
- [[2503.21460] Large Language Model Agent: A Survey on Methodology, Applications and Challenges](https://arxiv.org/abs/2503.21460)
- [[2503.16416] Survey on Evaluation of LLM-based Agents](https://arxiv.org/abs/2503.16416)
- [[2503.13657] Why Do Multi-Agent LLM Systems Fail?](https://arxiv.org/abs/2503.13657)
- [[2502.14776] SurveyX: Academic Survey Automation via Large Language Models](https://arxiv.org/abs/2502.14776)
- [[2502.05957] AutoAgent: A Fully-Automated and Zero-Code Framework for LLM Agents](https://arxiv.org/abs/2502.05957)
- [[2502.02649] Fully Autonomous AI Agents Should Not be Developed](https://arxiv.org/abs/2502.02649)
- [[2501.16150] AI Agents for Computer Use: A Review of Instruction-based Computer Control, GUI Automation, and Operator Assistants](https://arxiv.org/abs/2501.16150)
- [[2501.06590] ChemAgent](https://arxiv.org/abs/2501.06590)
- [[2501.06322] Multi-Agent Collaboration Mechanisms: A Survey of LLMs](https://arxiv.org/abs/2501.06322)
- [[2501.04227] Agent Laboratory: Using LLM Agents as Research Assitants](https://arxiv.org/abs/2501.04227), [AgentRxiv:Towards Collaborative Autonomous Research](https://agentrxiv.github.io/)
- [[2501.00881] Agentic Systems: A Guide to Transforming Industries with Vertical AI Agents](https://arxiv.org/abs/2501.00881)
- [[2412.04093] Practical Considerations for Agentic LLM Systems](https://arxiv.org/abs/2412.04093)
- [[2411.13768] Evaluation-driven Approach to LLM Agents](https://arxiv.org/abs/2411.13768)
- [[2411.10478] Large Language Models for Constructing and Optimizing Machine Learning Workflows: A Survey](https://arxiv.org/abs/2411.10478)
- [[2411.05285] A taxonomy of agentops for enabling observability of foundation model based agents](https://arxiv.org/abs/2411.05285)
- [[2410.22457] Advancing Agentic Systems: Dynamic Task Decomposition, Tool Integration and Evaluation using Novel Metrics and Dataset](https://arxiv.org/abs/2410.22457)
- [[2408.06361] Large Language Model Agent in Financial Trading: A Survey](https://arxiv.org/abs/2408.06361)
- [[2408.06292] The AI Scientist: Towards Fully Automated Open-Ended Scientific Discovery](https://arxiv.org/abs/2408.06292)
- [[2404.13501] A Survey on the Memory Mechanism of Large Language Model based Agents](https://arxiv.org/pdf/2404.13501)
- [[2402.06360] CoSearchAgent: A Lightweight Collaborative Search Agent with Large Language Models](https://arxiv.org/abs/2402.06360)
- [[2402.02716] Understanding the planning of LLM agents: A survey](https://arxiv.org/abs/2402.02716)
- [[2402.01030] Executable Code Actions Elicit Better LLM Agents](https://arxiv.org/abs/2402.01030)
- [[2308.11432] A Survey on Large Language Model based Autonomous Agents](https://arxiv.org/abs/2308.11432)

## Note: Context Framework for AI Agents

This project includes a comprehensive context framework for AI coding agents. It can be used to implement new features using a top-down approach. The user has to provide feature descriptions which will then be transformed into Feature Request Prompts (FRPs) which in turn will be transformed into code implementation.

### Core Components

- **AGENTS.md**: North star document with project patterns, conventions, and quality evaluation framework
- **FRP Workflow**: Feature Requirements Prompt generation and execution system
  1. `context/templates/1_feature_description.md`: User provides feature description, e.g., by using this template
  2. `.claude/commands/generate-frp.md`: Creates comprehensive implementation prompts from feature descriptions
  3. `.claude/commands/execute-frp.md`: Executes features using generated FRPs with structured validation

### Agent Development Workflow

1. **Follow AGENTS.md** - Read project conventions, patterns, and quality standards
2. **Generate FRP** - Use `generate-frp.md` command for comprehensive feature planning and research
3. **Execute Implementation** - Use `execute-frp.md` command for structured development with quality gates

### Quality Framework Integration

- Built-in quality evaluation with minimum thresholds (Context: 8/10, Clarity: 7/10, Alignment: 8/10, Success: 7/10)
- BDD/TDD approach integration following project patterns
- Automatic validation using unified command reference with error recovery
- TodoWrite tool integration for progress tracking and transparency

### For AI Agents: Quick Start

1. **Read the North Star**: Start with [AGENTS.md](AGENTS.md) for project patterns and conventions
2. **Generate FRP**: Use `/generate-frp <feature-name>` command in Claude Code
3. **Execute Implementation**: Use `/execute-frp <feature-name>` command with generated FRP
4. **Follow Quality Gates**: Ensure all AGENTS.md thresholds are met before proceeding<|MERGE_RESOLUTION|>--- conflicted
+++ resolved
@@ -2,13 +2,8 @@
 
 This project aims to implement an evaluation pipeline to assess the effectiveness of open-source agentic AI systems using the PeerRead dataset. Nonetheless intending to focusing on use case agnostic metrics that measure core capabilities such as task decomposition, tool integration, adaptability, and overall performance.
 
-<<<<<<< HEAD
 [![License](https://img.shields.io/badge/license-BSD3Clause-58f4c2.svg)](LICENSE.md)
 ![Version](https://img.shields.io/badge/version-3.0.0-58f4c2.svg)
-=======
-![License](https://img.shields.io/badge/license-BSD3Clause-58f4c2.svg)
-![Version](https://img.shields.io/badge/version-2.1.0-58f4c2.svg)
->>>>>>> d932ee3a
 [![CodeQL](https://github.com/qte77/Agents-eval/actions/workflows/codeql.yaml/badge.svg)](https://github.com/qte77/Agents-eval/actions/workflows/codeql.yaml)
 [![CodeFactor](https://www.codefactor.io/repository/github/qte77/Agents-eval/badge)](https://www.codefactor.io/repository/github/qte77/Agents-eval)
 [![ruff](https://github.com/qte77/Agents-eval/actions/workflows/ruff.yaml/badge.svg)](https://github.com/qte77/Agents-eval/actions/workflows/ruff.yaml)
@@ -54,7 +49,6 @@
 ```
 
 ### Configuration
-<<<<<<< HEAD
 
 - [config_app.py](src/app/config/config_app.py) contains configuration constants for the application.
 - [config_chat.json](src/app/config/config_chat.json) contains inference provider configuration and prompts. inference endpoints used should adhere to [OpenAI Model Spec 2024-05-08](https://cdn.openai.com/spec/model-spec-2024-05-08.html) which is used by [pydantic-ai OpenAI-compatible Models](https://ai.pydantic.dev/models/#openai-compatible-models).
@@ -66,63 +60,6 @@
 1. The contained chat configuration uses free inference endpoints which are subject to change by the providers. See lists such as [free-llm-api-resources](https://github.com/cheahjs/free-llm-api-resources) to find other providers.
 2. The contained chat configuration uses models which are also subject to change by the providers and have to be updated from time to time.
 3. LLM-as-judge is also subject to the chat configuration.
-=======
-
-- [config_app.py](src/app/config/config_app.py) contains configuration constants for the application.
-- [config_chat.json](src/app/config/config_chat.json) contains inference provider configuration and prompts. inference endpoints used should adhere to [OpenAI Model Spec 2024-05-08](https://cdn.openai.com/spec/model-spec-2024-05-08.html) which is used by [pydantic-ai OpenAI-compatible Models](https://ai.pydantic.dev/models/#openai-compatible-models).
-- [config_eval.json](src/app/config/config_eval.json) contains evaluation metrics and their weights.
-- [data_models.py](src/app/config/data_models.py) contains the pydantic data models for agent system configuration and results.
-
-### Note
-
-1. The contained chat configuration uses free inference endpoints which are subject to change by the providers. See lists such as [free-llm-api-resources](https://github.com/cheahjs/free-llm-api-resources) to find other providers.
-2. The contained chat configuration uses models which are also subject to change by the providers and have to be updated from time to time.
-3. LLM-as-judge is also subject to the chat configuration.
-
-## Context Framework for AI Agents
-
-This project includes a comprehensive context framework for AI coding agents. It can be used to implement new features using a top-down approach. The user has to provide feature descriptions which will then be transformed into Feature Request Prompts (FRPs) which in turn will be transformed into code implementation.
-
-### Core Components
-
-- **AGENTS.md**: North star document with project patterns, conventions, and quality evaluation framework
-- **FRP Workflow**: Feature Requirements Prompt generation and execution system
-  1. `context/templates/1_feature_description.md`: User provides feature description, e.g., by using this template
-  2. `.claude/commands/generate-frp.md`: Creates comprehensive implementation prompts from feature descriptions
-  3. `.claude/commands/execute-frp.md`: Executes features using generated FRPs with structured validation
-
-### Agent Development Workflow
-
-1. **Follow AGENTS.md** - Read project conventions, patterns, and quality standards
-2. **Generate FRP** - Use `generate-frp.md` command for comprehensive feature planning and research
-3. **Execute Implementation** - Use `execute-frp.md` command for structured development with quality gates
-
-### Quality Framework Integration
-
-- Built-in quality evaluation with minimum thresholds (Context: 8/10, Clarity: 7/10, Alignment: 8/10, Success: 7/10)
-- BDD/TDD approach integration following project patterns
-- Automatic validation using unified command reference with error recovery
-- TodoWrite tool integration for progress tracking and transparency
-
-### For AI Agents: Quick Start
-
-1. **Read the North Star**: Start with [AGENTS.md](AGENTS.md) for project patterns and conventions
-2. **Generate FRP**: Use `/generate-frp <feature-name>` command in Claude Code
-3. **Execute Implementation**: Use `/execute-frp <feature-name>` command with generated FRP
-4. **Follow Quality Gates**: Ensure all AGENTS.md thresholds are met before proceeding
-
-### Customer Journey and User Story
-
-Have a look at the [example user story](docs/UserStory.md).
-
-<!-- markdownlint-disable MD033 -->
-<details>
-  <summary>Show Customer Journey</summary>
-  <img src="assets/images/customer-journey-activity-light.png#gh-light-mode-only" alt="Customer Journey" title="Customer Journey" width="80%" />
-  <img src="assets/images/customer-journey-activity-dark.png#gh-dark-mode-only" alt="Customer Journey" title="Customer Journey" width="80%" />
-</details>
-<!-- markdownlint-enable MD033 -->
->>>>>>> d932ee3a
 
 ## Documentation
 
@@ -198,7 +135,6 @@
   2. **External Evaluation**: Load Reviews → Similarity Analysis → Results
 - **Documentation**: See [PeerRead Agent Usage Guide](docs/peerread-agent-usage.md)
 - **Architecture Diagram**: [Refactored PeerRead System](docs/arch_vis/c4-refactored-peerread-system.plantuml)
-<<<<<<< HEAD
 
 ### Review Workflow
 
@@ -208,9 +144,6 @@
   <img src="assets/images/MAS-review-workflow-light.png#gh-light-mode-only" alt="Review Workflow" title="Review Workflow" width="80%" />
   <img src="assets/images/MAS-review-workflow-dark.png#gh-dark-mode-only" alt="Review Workflow" title="Review Workflow" width="80%" />
 </details>
-<!-- markdownlint-enable MD033 -->
-=======
->>>>>>> d932ee3a
 
 ### LLM-as-a-Judge
 
